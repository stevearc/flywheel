--- conflicted
+++ resolved
@@ -257,11 +257,7 @@
         if isinstance(val, bool):
             return val
         elif (isinstance(val, Decimal) or isinstance(val, float) or
-<<<<<<< HEAD
-                isinstance(val, six.integer_types)):
-=======
               isinstance(val, six.integer_types)):
->>>>>>> e5753828
             if val % 1 == 0:
                 return int(val)
             return float(val)
