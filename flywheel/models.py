""" Model code """
import six
import contextlib
import copy
import itertools
import logging

from dynamo3 import is_null
from .fields import Field, NUMBER
from .model_meta import ModelMetaclass, ModelMetadata, Ordering

LOG = logging.getLogger(__name__)

# pylint: disable=E1002

SENTINEL = object()


class SetDelta(object):

    """
    Wrapper for an atomic change to a Dynamo set

    Used to track the changes when using :meth:`~.Model.add_` and
    :meth:`~.Model.remove_`

    """

    def __init__(self):
        self.action = None
        self.values = set()

    def merge(self, other):
        """
        Merge the delta with a set

        Parameters
        ----------
        other : set
            The original set to merge the changes with

        """
        if other is None:
            other = set()
        new = set()
        new.update(other)
        if self.action == 'ADD':
            new.update(self.values)
        elif other.issuperset(self.values):
            new.difference_update(self.values)
        else:
            raise KeyError("Cannot remove values that are not in the set!")

        return new

    def add(self, action, value):
        """
        Add another update to the delta

        Parameters
        ----------
        action : {'ADD', 'DELETE'}
        value : object
            The value to add or remove

        """
        if action not in ('ADD', 'DELETE'):
            raise ValueError("Invalid action '%s'" % action)
        if self.action is None:
            self.action = action

        if action == self.action:
            if isinstance(value, set):
                self.values.update(value)
            else:
                self.values.add(value)
        else:
            if not isinstance(value, set):
                value = set([value])
            if self.values.issuperset(value):
                self.values.difference_update(value)
            else:
                raise ValueError("Cannot ADD and REMOVE items from the same "
                                 "set in the same update")


class Model(six.with_metaclass(ModelMetaclass)):

    """
    Base class for all tube models

    For documentation on the metadata fields, check the attributes on the
    :class:`.ModelMetadata` class.

    Attributes
    ----------
    __metadata_class__ : class
        The class that is instantiated and set as ``meta_``
    __metadata__ : dict
        For details see :ref:`metadata`
    meta_ : :class:`~.ModelMetadata`
        The metadata for the model
    __engine__ : :class:`~flywheel.engine.Engine`
        Cached copy of the Engine that was used to save/load the model. This
        will be set after saving or loading a model.
    __dirty__ : set
        The set of all immutable fields that have been changed since the last
        save operation.
    __cache__ : dict
        The last seen value that was stored in the database. This is used to
        construct the ``expects`` dict when making updates that raise on
        conflict.
    __incrs__ : dict
        Mapping of fields to atomic add/delete operations for numbers and sets.

    """
    __metadata_class__ = ModelMetadata
    __metadata__ = {
        '_abstract': True,
    }
    meta_ = None
    __engine__ = None
    __dirty__ = None
    __cache__ = None
    __incrs__ = None
    _persisted = False
    _loading = False

    def __init__(self, *args, **kwargs):  # pylint: disable=W0231
        if len(args) > 2 or (len(args) > 1 and self.meta_.range_key is None):
            raise TypeError("Too many positional arguments!")
        if len(args) > 0:
            setattr(self, self.meta_.hash_key.name, args[0])
        if len(args) > 1:
            setattr(self, self.meta_.range_key.name, args[1])
        for key, value in six.iteritems(kwargs):
            setattr(self, key, value)

    def refresh(self, consistent=False):
        """ Overwrite model data with freshest from database """
        if self.__engine__ is None:
            raise ValueError("Cannot refresh: No DB connection")

        self.__engine__.refresh(self, consistent=consistent)

<<<<<<< HEAD
    def sync(self, *args, **kwargs):
=======
    def save(self, overwrite=None):
        """ Save model data to database (see also: sync) """
        if self.__engine__ is None:
            raise ValueError("Cannot save: No DB connection")

        self.__engine__.save(self, overwrite=overwrite)

    def sync(self, raise_on_conflict=None, constraints=None):
>>>>>>> befd030c
        """ Sync model changes back to database """
        if self.__engine__ is None:
            raise ValueError("Cannot sync: No DB connection")

        self.__engine__.sync(self, *args, **kwargs)

    def delete(self, *args, **kwargs):
        """ Delete the model from the database """
        if self.__engine__ is None:
            raise ValueError("Cannot delete: No DB connection")
        self.__engine__.delete(self, *args, **kwargs)

    @classmethod
    def __on_create__(cls):
        """ Called after class is constructed but before meta_ is set """
        pass

    @classmethod
    def __after_create__(cls):
        """ Called after class is constructed and after meta_ is set """
        pass

    def __new__(cls, *_, **__):
        """ Override __new__ to set default field values """
        obj = super(Model, cls).__new__(cls)
        mark_dirty = []
        with obj.loading_():
            for name, field in six.iteritems(cls.meta_.fields):
                if not field.composite:
                    setattr(obj, name, field.default)
                    if not is_null(field.default):
                        mark_dirty.append(name)
        obj.__dirty__.update(mark_dirty)
        obj._persisted = False
        return obj

    def _is_field_primary(self, key):
        """ Check if a given field is part of the primary key """
        return ((self.meta_.hash_key.name in self.meta_.related_fields[key]) or
                (self.meta_.range_key is not None and
                 self.meta_.range_key.name in self.meta_.related_fields[key]))

    def __setattr__(self, name, value):
        field = self.meta_.fields.get(name)
        if field is None:
            return super(Model, self).__setattr__(name, value)
        else:
            # Ignore if trying to set a composite field
            if field.composite:
                return
            if self.persisted_:
                if self._is_field_primary(name):
                    if value != getattr(self, name):
                        raise AttributeError(
                            "Cannot change an item's primary key!")
                    else:
                        return
            coerced_value = field.coerce(value)
            # Mutable fields check if they're dirty during sync()
            if field.is_mutable:
                return super(Model, self).__setattr__(name, coerced_value)

            # Don't mark the field dirty if the new and old values are the same
            oldv = getattr(self, name, SENTINEL)
<<<<<<< HEAD
            if not self._loading and oldv is not SENTINEL and \
                    oldv == coerced_value:
=======
            try:
                same_value = oldv is not SENTINEL and oldv == value
            except Exception:
                same_value = False
            if not self._loading and same_value:
>>>>>>> befd030c
                return
            self.mark_dirty_(name)
            if (not self._loading and self.persisted_ and
                    name not in self.__cache__):
                for related in self.meta_.related_fields[name]:
                    cached_var = copy.copy(getattr(self, related))
                    self.__cache__[related] = cached_var
            return super(Model, self).__setattr__(name, coerced_value)

    def __delattr__(self, name):
        field = self.meta_.fields.get(name)
        if field is not None:
            if not field.composite:
                setattr(self, name, None)
        elif name.startswith('_') or name.endswith('_'):
            # Don't interfere with non-Field private attrs
            super(Model, self).__delattr__(name)
            return
        else:
            setattr(self, name, None)

    def __getattribute__(self, name):
        if not name.startswith('__') and not name.endswith('_'):
            # Don't interfere with magic attrs or attrs ending in '_'
            field = self.meta_.fields.get(name)
            # Intercept getattribute to construct composite fields on the fly
            if field is not None and field.composite:
                return field.resolve(self)
        return super(Model, self).__getattribute__(name)

    def mark_dirty_(self, name):
        """ Mark that a field is dirty """
        if self._loading or self.__dirty__ is None:
            return
        if name in self.__incrs__:
            raise ValueError("Cannot increment field '%s' and set it in "
                             "the same update!" % name)
        if name not in self.meta_.fields:
            raise AttributeError("Cannot mark %r dirty: Not a declared field!"
                                 % name)
        self.__dirty__.update(self.meta_.related_fields[name])
        # Never mark the primary key as dirty
        if self.meta_.hash_key.name in self.__dirty__:
            self.__dirty__.remove(self.meta_.hash_key.name)
        if (self.meta_.range_key is not None and
                self.meta_.range_key.name in self.__dirty__):
            self.__dirty__.remove(self.meta_.range_key.name)

    @property
    def hk_(self):
        """ The value of the hash key """
        return self.meta_.hk(self)

    @property
    def rk_(self):
        """ The value of the range key """
        return self.meta_.rk(self)

    @property
    def pk_dict_(self):
        """ The primary key dict, encoded for dynamo """
        return self.meta_.pk_dict(self, ddb_dump=True)

    def index_pk_dict_(self, index_name):
        """ The primary key dict for an index, encoded for dynamo """
        return self.meta_.index_pk_dict(index_name, self, ddb_dump=True)

    @property
    def pk_tuple_(self):
        """ The primary key dict, encoded for dynamo """
        return self.meta_.pk_tuple(self, ddb_dump=True)

    @property
    def persisted_(self):
        """ True if the model exists in DynamoDB, False otherwise """
        return self._persisted

    def keys_(self):
        """ All declared fields """
        return self.meta_.fields.keys()

    def cached_(self, name, default=None):
        """ Get the cached (server) value of a field """
        if not self.persisted_:
            return default
        if name in self.__cache__:
            return self.__cache__[name]
        field = self.meta_.fields.get(name)
        # Need this redirection for Composite fields
        return field.get_cached_value(self)

    def incr_(self, **kwargs):
        """ Atomically increment a number value """
        for key, val in six.iteritems(kwargs):
            if self._is_field_primary(key):
                raise AttributeError("Cannot increment an item's primary key!")

            field = self.meta_.fields.get(key)
            if field is None:
                raise AttributeError("Cannot increment %r: Not a declared field!" % key)

            if field.ddb_data_type != NUMBER:
                raise TypeError("Cannot increment non-number field '%s'" %
                                key)
            if field.composite:
                raise TypeError("Cannot increment composite field '%s'" %
                                key)
            if key in self.__dirty__:
                raise ValueError("Cannot set field '%s' and increment it in "
                                 "the same update!" % key)
            self.__incrs__[key] = self.__incrs__.get(key, 0) + val
            self.__incrs__[key] = field.coerce(self.__incrs__[key], True)
            for name in self.meta_.related_fields[key]:
                self.__cache__.setdefault(name, getattr(self, name))
                if name != key:
                    self.__dirty__.add(name)
            self.__dict__[key] = self.cached_(key, 0) + self.__incrs__[key]

    def add_(self, **kwargs):
        """ Atomically add to a set """
        self.mutate_('ADD', **kwargs)

    def remove_(self, **kwargs):
        """ Atomically remove from a set """
        self.mutate_('DELETE', **kwargs)

    def mutate_(self, action, **kwargs):
        """ Atomically mutate a set """
        for key, val in six.iteritems(kwargs):
            field = self.meta_.fields.get(key)
            if field is None:
                raise AttributeError("Cannot mutate %r: Not a declared field!" % key)
            if not field.is_set:
                raise TypeError("Cannot mutate non-set field '%s'" %
                                key)
            if field.composite:
                raise TypeError("Cannot mutate composite field '%s'" %
                                key)
            if key in self.__dirty__:
                raise ValueError("Cannot set field '%s' and mutate it in "
                                 "the same update!" % key)

            previous = self.__incrs__.get(key, SetDelta())
            previous.add(action, val)
            self.__incrs__[key] = previous
            for name in self.meta_.related_fields[key]:
                self.__cache__.setdefault(name, getattr(self, name))
                if name != key:
                    self.__dirty__.add(name)
            self.__dict__[key] = previous.merge(self.cached_(key))

    def pre_save_(self, engine):
        """ Called before saving items """
        self.__engine__ = engine
        for field in six.itervalues(self.meta_.fields):
            field.validate(self)

    def post_save_fields_(self, fields):
        """ Called after update_field or update_fields """
        self.__dirty__.difference_update(fields)
        for name in fields:
            self.__incrs__.pop(name, None)
            if name in self.__cache__:
                self.__cache__[name] = copy.copy(getattr(self, name))

    def post_save_(self):
        """ Called after item is saved to database """
        self._persisted = True
        self.__dirty__ = set()
        self.__incrs__ = {}
        self._reset_cache()

    def post_load_(self, engine):
        """ Called after model loaded from database """
        if engine is not None:
            self.__engine__ = engine
        self._persisted = True
        self.__dirty__ = set()
        self.__incrs__ = {}
        self._reset_cache()

    def _reset_cache(self):
        """ Reset the __cache__ to only track mutable fields """
        self.__cache__ = {}
        for name, field in six.iteritems(self.meta_.fields):
            if not field.composite and field.is_mutable:
                self.__cache__[name] = copy.copy(getattr(self, name))

    @contextlib.contextmanager
    def loading_(self, engine=None):
        """ Context manager to speed up object load process """
        self._loading = True
        yield
        self._loading = False
        self.post_load_(engine)

    @contextlib.contextmanager
    def partial_loading_(self):
        """ For use when loading a partial object (i.e. from update_field) """
        self._loading = True
        yield
        self._loading = False

    def ddb_dump_field_(self, name):
        """ Dump a field to a Dynamo-friendly value """
        val = getattr(self, name)
        return self.meta_.fields[name].ddb_dump(val)

    def ddb_dump_(self):
        """ Return a dict for inserting into DynamoDB """
        data = {}
        for name in self.meta_.fields:
            data[name] = self.ddb_dump_field_(name)

        return data

    def set_ddb_val_(self, key, val):
        """ Decode and set a value retrieved from Dynamo """
        field = self.meta_.fields.get(key)
        if field is not None:
            setattr(self, key, field.ddb_load(val))
        else:
            LOG.debug("Ignoring undeclared field %r", key)

    @classmethod
    def ddb_load_(cls, engine, data):
        """ Load a model from DynamoDB data """
        obj = cls.__new__(cls)
        with obj.loading_(engine):
            for key, val in data.items():
                obj.set_ddb_val_(key, val)
        return obj

    def ddb_dump_cached_(self, name):
        """ Dump a cached field to a Dynamo-friendly value """
        val = self.cached_(name)
        return self.meta_.fields[name].ddb_dump(val)

    def construct_ddb_expects_(self, fields=None):
        """ Construct a dynamo "expects" mapping based on the cached fields """
        if fields is None:
            fields = self.keys_()
        expect = {}
        for name in fields:
            val = self.ddb_dump_cached_(name)
            if val is None:
                expect[name + '__null'] = True
            else:
                expect[name + '__eq'] = val
        return expect

<<<<<<< HEAD
=======
    @classmethod
    def field_(cls, name):
        """
        Get Field or construct a placeholder for an undeclared field

        This is used for creating scan filter constraints on fields that were
        not declared in the model

        """
        field = cls.meta_.fields.get(name)
        if field is not None:
            return field
        field = Field()
        field.name = name
        field.overflow = True
        return field

>>>>>>> befd030c
    def __json__(self, request=None):
        data = {}
        for name in self.meta_.fields:
            data[name] = getattr(self, name)
        return data

    def __hash__(self):
        return hash(self.hk_) + hash(self.rk_)

    def __eq__(self, other):
        return (isinstance(other, self.__class__) and
                self.meta_.name == other.meta_.name and
                self.hk_ == other.hk_ and
                self.rk_ == other.rk_)

    def __ne__(self, other):
        return not self.__eq__(other)<|MERGE_RESOLUTION|>--- conflicted
+++ resolved
@@ -143,9 +143,6 @@
 
         self.__engine__.refresh(self, consistent=consistent)
 
-<<<<<<< HEAD
-    def sync(self, *args, **kwargs):
-=======
     def save(self, overwrite=None):
         """ Save model data to database (see also: sync) """
         if self.__engine__ is None:
@@ -153,8 +150,7 @@
 
         self.__engine__.save(self, overwrite=overwrite)
 
-    def sync(self, raise_on_conflict=None, constraints=None):
->>>>>>> befd030c
+    def sync(self, *args, **kwargs):
         """ Sync model changes back to database """
         if self.__engine__ is None:
             raise ValueError("Cannot sync: No DB connection")
@@ -219,16 +215,11 @@
 
             # Don't mark the field dirty if the new and old values are the same
             oldv = getattr(self, name, SENTINEL)
-<<<<<<< HEAD
-            if not self._loading and oldv is not SENTINEL and \
-                    oldv == coerced_value:
-=======
             try:
-                same_value = oldv is not SENTINEL and oldv == value
+                same_value = oldv is not SENTINEL and oldv == coerced_value
             except Exception:
                 same_value = False
             if not self._loading and same_value:
->>>>>>> befd030c
                 return
             self.mark_dirty_(name)
             if (not self._loading and self.persisted_ and
@@ -480,8 +471,6 @@
                 expect[name + '__eq'] = val
         return expect
 
-<<<<<<< HEAD
-=======
     @classmethod
     def field_(cls, name):
         """
@@ -499,7 +488,6 @@
         field.overflow = True
         return field
 
->>>>>>> befd030c
     def __json__(self, request=None):
         data = {}
         for name in self.meta_.fields:
